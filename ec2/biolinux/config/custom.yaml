---
# List of custom programs to install that are not packaged. These each require 
# a install_name function in the appropriate place in the 'custom' directory to
# define the steps for downloading, building, and installing the package.

bio_nextgen:
  alignment:
    - bwa
    - bowtie
    - gmap
    - perm
  analysis:
    - bedtools
    - cufflinks
    - fastx_toolkit
    - freebayes
    - gatk
    - picard
<<<<<<< HEAD
=======
    - snpeff
    - solexaqa
>>>>>>> df7c8916
    - tophat
  assembly:
    - abyss
    - velvet
  needs_64bit:
    - ucsc_tools
    - bfast
    - novoalign
distributed:
  - mahout
  - pydoop
java:
  - leinengin
  - cljr
python:
  - bx_python

# ToDo -- test on 64bit with bfast
#- dnaa
#- srma<|MERGE_RESOLUTION|>--- conflicted
+++ resolved
@@ -16,11 +16,8 @@
     - freebayes
     - gatk
     - picard
-<<<<<<< HEAD
-=======
     - snpeff
     - solexaqa
->>>>>>> df7c8916
     - tophat
   assembly:
     - abyss
