--- conflicted
+++ resolved
@@ -153,12 +153,8 @@
     if not os.path.exists(os.path.join(bc_dir, "finished.txt")):
         bcl2qseq_log = os.path.join(config["log_dir"], "setupBclToQseq.log")
         cmd = os.path.join(config["program"]["olb"], "bin", "setupBclToQseq.py")
-<<<<<<< HEAD
-        cl = [cmd, "-L", bcl2qseq_log,"-o", bc_dir, "--in-place", "--overwrite", "--ignore-missing-stats"]
-=======
         cl = [cmd, "-L", bcl2qseq_log, "-o", bc_dir, "--in-place", "--overwrite",
               "--ignore-missing-stats"]
->>>>>>> a2df1350
         # in OLB version 1.9, the -i flag changed to intensities instead of input
         version_cl = [cmd, "-v"]
         p = subprocess.Popen(version_cl, stdout=subprocess.PIPE)
