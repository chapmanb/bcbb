"""Script to check for finalized illumina runs and report to messaging server.

This is meant to be run via a cron job on a regular basis, and looks for newly
dumped output directories that are finished and need to be processed.

Usage:
    illumina_finished_msg.py <Galaxy config> <YAML local config>

The Galaxy config needs to have information on the messaging server and queues.
The local config should have the following information:

    msg_process_tag, msg_store_tag: tag names to send messages for processing and
                                    storage
    dump_directories: directories to check for machine output
    msg_db: flat file of output directories that have been reported
"""
import os
import sys
import json
import operator
import ConfigParser
import socket
import glob
import getpass
import subprocess
from logbook import *
from optparse import OptionParser

import yaml
from amqplib import client_0_8 as amqp
import logbook

from bcbio.picard import utils
from bcbio.solexa.flowcell import (get_flowcell_info, get_fastq_dir)

<<<<<<< HEAD
log = Logger('illumina_finished_msg')
FileHandler('illumina_finished_msg.log')
=======
LOG_NAME = os.path.splitext(os.path.basename(__file__))[0]
log = logbook.Logger(LOG_NAME)
>>>>>>> 387a3a5e

def main(galaxy_config, local_config, process_msg=True, store_msg=True):
    amqp_config = _read_amqp_config(galaxy_config)
    with open(local_config) as in_handle:
        config = yaml.load(in_handle)
<<<<<<< HEAD
    log.info("Searching for newly reported directories")
    search_for_new(config, amqp_config, process_msg, store_msg)
=======
    log_dir = config["log_dir"]
    if log_dir:
        if not os.path.exists(log_dir):
            os.makedirs(log_dir)
        handler = logbook.FileHandler(os.path.join(log_dir, "%s.log" %
            LOG_NAME))
    else:
        handler = logbook.StreamHandler()
    with handler.applicationbound():
        search_for_new(config, amqp_config, process_msg, store_msg)
>>>>>>> 387a3a5e

def search_for_new(config, amqp_config, process_msg, store_msg):
    """Search for any new directories that have not been reported.
    """
    reported = _read_reported(config["msg_db"])
    for dname in _get_directories(config):
        if os.path.isdir(dname) and dname not in reported:
            if _is_finished_dumping(dname):
		log.info("The instrument has finished dumping on directory %s" % dname)
<<<<<<< HEAD
		# XXX Maybe the dataset is reported as "transferred" too early, shouldn't
		# it be reported when the messages have been received by RabbitMQ ?
		# OTOH, concurrent runs of the script would interfere with this... What
		# if this transferred.db contents are right into RabbitMQ ?
=======
>>>>>>> 387a3a5e
                _update_reported(config["msg_db"], dname)
    	        
		log.info("Generating qseq and fastq files for %s" % dname)
                _generate_fastq(dname, config)
                store_files, process_files = _files_to_copy(dname)
                if process_msg:
                    finished_message(config["msg_process_tag"], dname,
                            process_files, amqp_config)
                if store_msg:
                    finished_message(config["msg_store_tag"], dname,
                            store_files, amqp_config)

def _generate_fastq(fc_dir, config):
    """Generate fastq files for the current flowcell.
    """
    fc_name, fc_date = get_flowcell_info(fc_dir)
    short_fc_name = "%s_%s" % (fc_date, fc_name)
    fastq_dir = get_fastq_dir(fc_dir)
    basecall_dir = os.path.split(fastq_dir)[0]
    if not fastq_dir == fc_dir and not os.path.exists(fastq_dir):
<<<<<<< HEAD
	log.info("Qseq files not present: generating them first.")
=======
	log.info("Generating fastq files for %s" % fc_dir)
>>>>>>> 387a3a5e
        _generate_qseq(basecall_dir, config)
	log.info("Qseq files generated.")
        with utils.chdir(basecall_dir):
            lanes = sorted(list(set([f.split("_")[1] for f in
                glob.glob("*qseq.txt")])))
            cl = ["solexa_qseq_to_fastq.py", short_fc_name,
                    ",".join(lanes)]
	    log.info("Converting qseq to fastq on all lanes.")
            subprocess.check_call(cl)
	    log.info("Qseq to fastq conversion completed.")
    return fastq_dir

def _generate_qseq(bc_dir, config):
    """Generate qseq files from illumina bcl files if not present.

    More recent Illumina updates do not produce qseq files. These can be
    generated from bcl, intensity and filter files with tools from
    the offline base caller OLB.
    """
    qseqs = glob.glob(os.path.join(bc_dir, "*qseq.txt"))
    if len(qseqs) == 0:
	log.info("Generating qseq files at %s" % bc_dir)
        cmd = os.path.join(config["program"]["olb"], "bin", "setupBclToQseq.py")
        cl = [cmd, "-i", bc_dir, "-o", bc_dir, "-p", os.path.split(bc_dir)[0],
             "--in-place", "--overwrite"]
        subprocess.check_call(cl)
        with utils.chdir(bc_dir):
            try:
                processors = config["algorithm"]["num_cores"]
		ionice_class = config["algorithm"]["ionice_class"]
		nice = config["algorithm"]["nice"]
            except KeyError:
                processors = 8
<<<<<<< HEAD
		ionice_class = 3
		nice = 10
            cl = ["sudo", "nice", "-n", str(nice), "ionice", "-c", str(ionice_class), "make", "-j", str(processors)]
=======
            cl = config["program"].get("olb_make", "make").split() + ["-j", str(processors)]
>>>>>>> 387a3a5e
            subprocess.check_call(cl)

def _is_finished_dumping(directory):
    """Determine if the sequencing directory has all files.

    The final checkpoint file will differ depending if we are a
    single or paired end run.
    """
    to_check = ["Basecalling_Netcopy_complete_SINGLEREAD.txt",
                "Basecalling_Netcopy_complete_READ2.txt"]
    return reduce(operator.or_,
            [os.path.exists(os.path.join(directory, f)) for f in to_check])

def _files_to_copy(directory):
    """Retrieve files that should be remotely copied.
    """
    with utils.chdir(directory):
        image_redo_files = reduce(operator.add,
		[glob.glob("*.params"),
		 glob.glob("Images/L*/C*"),
		 ["RunInfo.xml"]])
        qseqs = reduce(operator.add,
                     [glob.glob("Data/Intensities/*.xml"),
                      glob.glob("Data/Intensities/BaseCalls/*qseq.txt"),
                      ])
        reports = reduce(operator.add,
                     [glob.glob("Data/Intensities/BaseCalls/*.xml"),
                      glob.glob("Data/Intensities/BaseCalls/*.xsl"),
                      glob.glob("Data/Intensities/BaseCalls/*.htm"),
                      ["Data/Intensities/BaseCalls/Plots", "Data/reports"]])
        fastq = ["Data/Intensities/BaseCalls/fastq"]
    return sorted(image_redo_files + qseqs), sorted(reports + fastq)

def _read_reported(msg_db):
    """Retrieve a list of directories previous reported.
    """
    reported = []
    if os.path.exists(msg_db):
        with open(msg_db) as in_handle:
            for line in in_handle:
                reported.append(line.strip())
    return reported

def _get_directories(config):
    for directory in config["dump_directories"]:
        for dname in sorted(glob.glob(os.path.join(directory, "*A?XX"))):
             if os.path.isdir(dname):
                 yield dname

def _update_reported(msg_db, new_dname):
    """Add a new directory to the database of reported messages.
    """
    with open(msg_db, "a") as out_handle:
        out_handle.write("%s\n" % new_dname)

def finished_message(tag_name, directory, files_to_copy, config):
    """Wait for messages with the give tag, passing on to the supplied handler.
    """
    log.info("Sending finished message to: %s" % tag_name)
    user = getpass.getuser()
    hostname = socket.gethostbyaddr(socket.gethostname())[0]
    data = dict(
            machine_type='illumina',
            hostname=hostname,
            user=user,
            directory=directory,
            to_copy=files_to_copy
            )
    conn = amqp.Connection(host=config['host'] + ":" + config['port'],
                           userid=config['userid'], password=config['password'],
                           virtual_host=config['virtual_host'], insist=False)
    chan = conn.channel()
    chan.queue_declare(queue=tag_name, exclusive=False, auto_delete=False,
            durable=True)
    chan.exchange_declare(exchange=config['exchange'], type="fanout", durable=True,
            auto_delete=False)
    msg = amqp.Message(json.dumps(data),
                       content_type='application/json',
                       application_headers={'msg_type': tag_name})
    msg.properties["delivery_mode"] = 2
    chan.basic_publish(msg, exchange=config['exchange'],
                       routing_key=config['routing_key'])
    chan.close()
    conn.close()

def _read_amqp_config(galaxy_config):
    """Read connection information on the RabbitMQ server from Galaxy config.
    """
    config = ConfigParser.ConfigParser()
    config.read(galaxy_config)
    amqp_config = {}
    for option in config.options("galaxy_amqp"):
        amqp_config[option] = config.get("galaxy_amqp", option)
    return amqp_config

#def _setlimits():
#    """Set maximum CPU time to 1 second in child process,
#	after fork() but before exec()
##    """
#    resource.setrlimit(resource.RLIMIT_CPU, (1, 1))


if __name__ == "__main__":
    parser = OptionParser()
    parser.add_option("-p", "--noprocess", dest="process_msg",
            action="store_false", default=True)
    parser.add_option("-s", "--nostore", dest="store_msg",
            action="store_false", default=True)
    (options, args) = parser.parse_args()
    kwargs = dict(process_msg=options.process_msg, store_msg=options.store_msg)
    main(*args, **kwargs)<|MERGE_RESOLUTION|>--- conflicted
+++ resolved
@@ -33,22 +33,13 @@
 from bcbio.picard import utils
 from bcbio.solexa.flowcell import (get_flowcell_info, get_fastq_dir)
 
-<<<<<<< HEAD
-log = Logger('illumina_finished_msg')
-FileHandler('illumina_finished_msg.log')
-=======
 LOG_NAME = os.path.splitext(os.path.basename(__file__))[0]
 log = logbook.Logger(LOG_NAME)
->>>>>>> 387a3a5e
 
 def main(galaxy_config, local_config, process_msg=True, store_msg=True):
     amqp_config = _read_amqp_config(galaxy_config)
     with open(local_config) as in_handle:
         config = yaml.load(in_handle)
-<<<<<<< HEAD
-    log.info("Searching for newly reported directories")
-    search_for_new(config, amqp_config, process_msg, store_msg)
-=======
     log_dir = config["log_dir"]
     if log_dir:
         if not os.path.exists(log_dir):
@@ -59,7 +50,6 @@
         handler = logbook.StreamHandler()
     with handler.applicationbound():
         search_for_new(config, amqp_config, process_msg, store_msg)
->>>>>>> 387a3a5e
 
 def search_for_new(config, amqp_config, process_msg, store_msg):
     """Search for any new directories that have not been reported.
@@ -69,13 +59,6 @@
         if os.path.isdir(dname) and dname not in reported:
             if _is_finished_dumping(dname):
 		log.info("The instrument has finished dumping on directory %s" % dname)
-<<<<<<< HEAD
-		# XXX Maybe the dataset is reported as "transferred" too early, shouldn't
-		# it be reported when the messages have been received by RabbitMQ ?
-		# OTOH, concurrent runs of the script would interfere with this... What
-		# if this transferred.db contents are right into RabbitMQ ?
-=======
->>>>>>> 387a3a5e
                 _update_reported(config["msg_db"], dname)
     	        
 		log.info("Generating qseq and fastq files for %s" % dname)
@@ -96,11 +79,7 @@
     fastq_dir = get_fastq_dir(fc_dir)
     basecall_dir = os.path.split(fastq_dir)[0]
     if not fastq_dir == fc_dir and not os.path.exists(fastq_dir):
-<<<<<<< HEAD
-	log.info("Qseq files not present: generating them first.")
-=======
 	log.info("Generating fastq files for %s" % fc_dir)
->>>>>>> 387a3a5e
         _generate_qseq(basecall_dir, config)
 	log.info("Qseq files generated.")
         with utils.chdir(basecall_dir):
@@ -134,13 +113,7 @@
 		nice = config["algorithm"]["nice"]
             except KeyError:
                 processors = 8
-<<<<<<< HEAD
-		ionice_class = 3
-		nice = 10
-            cl = ["sudo", "nice", "-n", str(nice), "ionice", "-c", str(ionice_class), "make", "-j", str(processors)]
-=======
             cl = config["program"].get("olb_make", "make").split() + ["-j", str(processors)]
->>>>>>> 387a3a5e
             subprocess.check_call(cl)
 
 def _is_finished_dumping(directory):
