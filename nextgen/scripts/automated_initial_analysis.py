#!/usr/bin/env python
"""Perform an automated analysis on a sequencing run using Galaxy information.

Given a directory of solexa output, this retrieves details about the sequencing
run from the Galaxy description, and uses this to perform an initial alignment
and analysis.

Usage:
    automated_initial_analysis.py <YAML config file> <flow cell dir>
                                  [<YAML run information>]

The optional <YAML run information> file specifies details about the
flowcell lanes, instead of retrieving it from Galaxy. An example
configuration file is located in 'config/run_info.yaml'

Workflow:
    - Retrieve details on a run.
    - Align fastq files to reference genome.
    - Perform secondary analyses like SNP calling.
    - Generate summary report.
"""
import os
import sys
import json
import contextlib
import subprocess
import glob
import copy
import csv
import copy
import shutil
import collections
from optparse import OptionParser
from multiprocessing import Pool
import xml.etree.ElementTree as ET

import yaml

from bcbio.solexa.flowcell import (get_flowcell_info, get_fastq_dir)
from bcbio.galaxy.api import GalaxyApiAccess
from bcbio.picard.metrics import PicardMetricsParser
from bcbio.picard import utils
from bcbio.picard import PicardRunner

def main(config_file, fc_dir, run_info_yaml=None):
    work_dir = os.getcwd()
    with open(config_file) as in_handle:
        config = yaml.load(in_handle)
    fc_name, fc_date = get_flowcell_info(fc_dir)
    if run_info_yaml:
        with open(run_info_yaml) as in_handle:
            run_details = yaml.load(in_handle)
        run_info = dict(details=run_details, run_id="")
    else:
        galaxy_api = GalaxyApiAccess(config['galaxy_url'], config['galaxy_api_key'])
        run_info = galaxy_api.run_details(fc_name)
    run_items = _add_multiplex_to_control(run_info["details"])
    fastq_dir = get_fastq_dir(fc_dir)
    align_dir = os.path.join(work_dir, "alignments")

    # process each flowcell lane
    pool = (Pool(config["algorithm"]["num_cores"])
            if config["algorithm"]["num_cores"] > 1 else None)
    map_fn = pool.map if pool else map
    try:
        map_fn(_process_lane_wrapper,
                ((i, fastq_dir, fc_name, fc_date, align_dir, config, config_file)
                    for i in run_items))
    except:
        if pool:
            pool.terminate()
        raise
    # process samples, potentially multiplexed across multiple lanes
    sample_files, sample_fastq, sample_info = organize_samples(align_dir,
            fastq_dir, work_dir, fc_name, fc_date, run_items)
    try:
        map_fn(_process_sample_wrapper,
          ((name, sample_fastq[name], sample_info[name], bam_files, work_dir,
              config, config_file) for name, bam_files in sample_files))
    except:
        if pool:
            pool.terminate()
        raise
    write_metrics(run_info, work_dir, fc_dir, fc_name, fc_date, fastq_dir)

def process_lane(info, fastq_dir, fc_name, fc_date, align_dir, config,
        config_file):
    """Do alignments for a lane, potentially splitting based on barcodes.
    """
    config = _update_config_w_custom(config, info)
    sample_name = info.get("description", "")
    if (config["algorithm"].get("include_short_name", True) and
            info.get("name", "")):
        sample_name = "%s---%s" % (info.get("name", ""), sample_name)
    genome_build = info["genome_build"]
    multiplex = info.get("multiplex", None)
    print "Processing", info["lane"], genome_build, \
            sample_name, info.get("researcher", ""), \
            info.get("analysis", ""), multiplex
    align_ref, sam_ref = get_genome_ref(genome_build,
            config["algorithm"]["aligner"],
            os.path.dirname(config["galaxy_config"]))
    full_fastq1, full_fastq2 = get_fastq_files(fastq_dir, info['lane'], fc_name)
    lane_name = "%s_%s_%s" % (info['lane'], fc_date, fc_name)
    for mname, msample, fastq1, fastq2 in split_by_barcode(full_fastq1,
            full_fastq2, multiplex, lane_name, config):
        mlane_name = "%s_%s" % (lane_name, mname) if mname else lane_name
<<<<<<< HEAD
        msample_name = ("%s---%s" % (sample_name, msample) if msample
                        else sample_name)
        base_bam, sort_bam = do_alignment(fastq1, fastq2, align_ref, sam_ref,
                mlane_name, msample_name, config, config_file)
        bam_to_wig(sort_bam, config, config_file)
        if config["algorithm"]["recalibrate"]:
            print info['lane'], "Recalibrating with GATK"
            dbsnp_file = get_dbsnp_file(config, sam_ref)
            gatk_bam = recalibrate_quality(base_bam, sam_ref,
                    dbsnp_file, config["program"]["picard"])
            print info['lane'], "Analyzing recalibration"
            analyze_recalibration(gatk_bam, fastq1, fastq2)
            if config["algorithm"]["snpcall"]:
                print info['lane'], "Providing SNP genotyping with GATK"
                run_genotyper(gatk_bam, sam_ref, dbsnp_file, config_file)
        print info['lane'], "Generating summary files"
        generate_align_summary(sort_bam, fastq1, fastq2, sam_ref,
                config, msample_name, config_file)

def _process_wrapper(args):
=======
        if msample is None:
            msample = "%s---%s" % (sample_name, mname)
        do_alignment(fastq1, fastq2, align_ref, sam_ref, mlane_name,
                msample, align_dir, config, config_file)

def process_sample(sample_name, fastq_files, info, bam_files, work_dir,
        config, config_file):
    """Finalize processing for a sample, potentially multiplexed.
    """
    config = _update_config_w_custom(config, info)
    genome_build = info["genome_build"]
    (_, sam_ref) = get_genome_ref(genome_build, config["algorithm"]["aligner"],
                   os.path.dirname(config["galaxy_config"]))
    fastq1, fastq2 = _combine_fastq_files(fastq_files, work_dir)
    print sample_name, "Combining and preparing wig file"
    sort_bam = merge_bam_files(bam_files, work_dir, config)
    bam_to_wig(sort_bam, config, config_file)
    if config["algorithm"]["recalibrate"]:
        print sample_name, "Recalibrating with GATK"
        dbsnp_file = get_dbsnp_file(config, sam_ref)
        gatk_bam = recalibrate_quality(sort_bam, sam_ref,
                dbsnp_file, config_file)
        print sample_name, "Analyzing recalibration"
        analyze_recalibration(gatk_bam, fastq1, fastq2)
        if config["algorithm"]["snpcall"]:
            print sample_name, "SNP genotyping with GATK"
            vrn_file = run_genotyper(gatk_bam, sam_ref, dbsnp_file, config_file)
            eval_genotyper(vrn_file, sam_ref, dbsnp_file, config)
            print sample_name, "Calculating variation effects"
            variation_effects(vrn_file, genome_build, sam_ref, config)
    print sample_name, "Generating summary files"
    generate_align_summary(sort_bam, fastq1, fastq2, sam_ref,
            config, sample_name, config_file)

def _combine_fastq_files(in_files, work_dir):
    if len(in_files) == 1:
        return in_files[0]
    else:
        cur1, cur2 = in_files[0]
        out1 = os.path.join(work_dir, os.path.basename(cur1))
        out2 = os.path.join(work_dir, os.path.basename(cur2)) if cur2 else None
        if not os.path.exists(out1):
            with open(out1, "a") as out_handle:
                for (cur1, _) in in_files:
                    with open(cur1) as in_handle:
                        shutil.copyfileobj(in_handle, out_handle)
        if out2 and not os.path.exists(out2):
            with open(out2, "a") as out_handle:
                for (_, cur2) in in_files:
                    with open(cur2) as in_handle:
                        shutil.copyfileobj(in_handle, out_handle)
        return out1, out2

def _process_lane_wrapper(args):
>>>>>>> 116b0839
    try:
        return process_lane(*args)
    except KeyboardInterrupt:
        raise Exception

def _process_sample_wrapper(args):
    try:
        return process_sample(*args)
    except KeyboardInterrupt:
        raise Exception

def organize_samples(align_dir, fastq_dir, work_dir, fc_name, fc_date, run_items):
    """Organize BAM output files by sample name, handling multiplexing.
    """
    bams_by_sample = collections.defaultdict(list)
    sample_info = dict()
    fastq_by_sample = collections.defaultdict(list)
    for lane_info in run_items:
        multiplex = lane_info.get("multiplex", None)
        if multiplex:
            mfastq_dir = os.path.join(work_dir, "%s_%s_%s_barcode" %
                    (lane_info["lane"], fc_date, fc_name))
            for multi in multiplex:
                name = (lane_info.get("name", ""), lane_info["description"],
                        multi["name"])
                fname = os.path.join(align_dir, "%s_%s_%s_%s-sort.bam" %
                    (lane_info["lane"], fc_date, fc_name, multi["barcode_id"]))
                assert os.path.exists(fname)
                bams_by_sample[name].append(fname)
                sample_info[name] = lane_info
                fastq_by_sample[name].append(get_fastq_files(mfastq_dir,
                    lane_info["lane"], fc_name, multi["barcode_id"]))
        else:
            name = (lane_info.get("name", ""), lane_info["description"])
            fname = os.path.join(align_dir, "%s_%s_%s-sort.bam" %
                    (lane_info["lane"], fc_date, fc_name))
            assert os.path.exists(fname)
            bams_by_sample[name].append(fname)
            sample_info[name] = lane_info
            fastq_by_sample[name].append(get_fastq_files(fastq_dir,
                lane_info["lane"], fc_name))
    return sorted(bams_by_sample.items()), dict(fastq_by_sample), sample_info

def _add_multiplex_to_control(run_items):
    """Add multiplexing to our control if we are using Illumina standard.
    """
    multiplexes = []
    control = None
    control_i = -1
    for i, item in enumerate(run_items):
        if item.get("description", "").lower() == "control":
            control = item
            control_i = i
        else:
            multiplexes.append(item.get("multiplex", ""))
    unique_multiplexes = list(set(str(m) for m in multiplexes))
    if (control and (len(multiplexes) == len(run_items) - 1) and
            len(unique_multiplexes) == 1):
        cntl_multiplex = copy.deepcopy(multiplexes[0])
        for i, multi in enumerate(cntl_multiplex):
            multi['name'] = control["description"]
            cntl_multiplex[i] = multi
        control["multiplex"] = cntl_multiplex
        run_items[control_i] = control
    return run_items

def split_by_barcode(fastq1, fastq2, multiplex, base_name, config):
    """Split a fastq file into multiplex pieces using barcode details.
    """
    if not multiplex:
        return [("", "", fastq1, fastq2)]
    bc_dir = "%s_barcode" % base_name
    nomatch_file = "%s_unmatched_1_fastq.txt" % base_name
    metrics_file = "%s_bc.metrics" % base_name
    with utils.chdir(bc_dir):
        if not os.path.exists(nomatch_file):
            tag_file = _make_tag_file(multiplex)
            cl = [config["program"]["barcode"], tag_file,
                  "%s_--b--_--r--_fastq.txt" % base_name,
                  fastq1]
            if fastq2:
                cl.append(fastq2)
            cl.append("--mismatch=%s" % config["algorithm"]["bc_mismatch"])
            cl.append("--metrics=%s" % metrics_file)
            if int(config["algorithm"]["bc_read"]) == 2:
                cl.append("--second")
            if int(config["algorithm"]["bc_position"]) == 5:
                cl.append("--five")
            subprocess.check_call(cl)
    out_files = []
    for info in multiplex:
        fq_fname = lambda x: os.path.join(bc_dir, "%s_%s_%s_fastq.txt" %
                             (base_name, info["barcode_id"], x))
        bc_file1 = fq_fname("1")
        bc_file2 = fq_fname("2") if fastq2 else None
        out_files.append((info["barcode_id"], info["name"], bc_file1, bc_file2))
    return out_files

def _make_tag_file(barcodes):
    tag_file = "%s-barcodes.cfg" % barcodes[0]['barcode_type']
    with open(tag_file, "w") as out_handle:
        for bc in barcodes:
            #out_handle.write("%s %s\n" % (bc["barcode_id"], bc["sequence"]))
            out_handle.write("%s %s\n" % (bc["barcode_id"], "%sA" % bc["sequence"]))
    return tag_file

def do_alignment(fastq1, fastq2, align_ref, sam_ref, lane_name,
        sample_name, align_dir, config, config_file):
    """Align to the provided reference genome, returning an aligned SAM file.
    """
    aligner_to_use = config["algorithm"]["aligner"]
    if not os.path.exists(align_dir):
        try:
            os.makedirs(align_dir)
        # in case we have made it in another process
        # should really be using a lock or something smarter here
        except OSError:
            pass
        assert os.path.exists(align_dir)
    print lane_name, "Aligning with", aligner_to_use
    if aligner_to_use == "bowtie":
        sam_file = bowtie_to_sam(fastq1, fastq2, align_ref, lane_name,
                align_dir, config)
    elif aligner_to_use == "bwa":
        sam_file = bwa_align_to_sam(fastq1, fastq2, align_ref, lane_name,
                align_dir, config)
    elif aligner_to_use == "maq":
        sam_file = maq_align_to_sam(fastq1, fastq2, align_ref, lane_name,
                sample_name, align_dir, config_file)
    else:
        raise ValueError("Do not recognize aligner: %s" % aligner_to_use)
    print lane_name, "Converting to sorted BAM file"
    sam_to_sort_bam(sam_file, sam_ref, fastq1, fastq2, sample_name,
                    lane_name, config_file)

def bowtie_to_sam(fastq_file, pair_file, ref_file, out_base, align_dir, config):
    """Before a standard or paired end alignment with bowtie.
    """
    out_file = os.path.join(align_dir, "%s.sam" % out_base)
    if not os.path.exists(out_file):
        cl = [config["program"]["bowtie"]]
        cl += ["-q", "--solexa1.3-quals",
               "-v", config["algorithm"]["max_errors"],
               "-k", 1,
               "-X", 1000, # matches bwa sampe default size
               "-M", 1,
               "--best",
               "--strata",
               "--sam",
               ref_file]
        if pair_file:
            cl += ["-1", fastq_file, "-2", pair_file]
        else:
            cl += [fastq_file]
        cl += [out_file]
        cl = [str(i) for i in cl]
        #print " ".join(cl)
        child = subprocess.Popen(cl)
        child.wait()
    return out_file

def bwa_align_to_sam(fastq_file, pair_file, ref_file, out_base, align_dir, config):
    """Perform a BWA alignment, generating a SAM file.
    """
    sai1_file = os.path.join(align_dir, "%s_1.sai" % out_base)
    sai2_file = (os.path.join(align_dir, "%s_2.sai" % out_base)
                 if pair_file else None)
    sam_file = os.path.join(align_dir, "%s.sam" % out_base)
    if not os.path.exists(sam_file):
        if not os.path.exists(sai1_file):
            _run_bwa_align(fastq_file, ref_file, sai1_file, config)
        if sai2_file and not os.path.exists(sai2_file):
            _run_bwa_align(pair_file, ref_file, sai2_file, config)
        align_type = "sampe" if sai2_file else "samse"
        sam_cl = [config["program"]["bwa"], align_type, ref_file, sai1_file]
        if sai2_file:
            sam_cl.append(sai2_file)
        sam_cl.append(fastq_file)
        if sai2_file:
            sam_cl.append(pair_file)
        with open(sam_file, "w") as out_handle:
            child = subprocess.Popen(sam_cl, stdout=out_handle)
            child.wait()
    return sam_file

def maq_align_to_sam(fastq_file, pair_file, ref_file, out_base,
        sample_name, align_dir, config_file):
    """Produce a BAM output using Picard to do a maq alignment.
    """
    raise NotImplementedError("Need to update for alignment directory")
    bam_file = os.path.join(align_dir, "%s-maq-cal.bam" % out_base)
    cl = ["picard_maq_recalibrate.py", "--name=%s" % sample_name,
            config_file, out_base, ref_file, fastq_file]
    if pair_file:
        cl.append(pair_file)
    child = subprocess.Popen(cl)
    child.wait()
    return bam_file

def _run_bwa_align(fastq_file, ref_file, out_file, config):
    aln_cl = [config["program"]["bwa"], "aln",
              "-n %s" % config["algorithm"]["max_errors"],
              "-k %s" % config["algorithm"]["max_errors"],
              ref_file, fastq_file]
    with open(out_file, "w") as out_handle:
        child = subprocess.Popen(aln_cl, stdout=out_handle)
        child.wait()

def sam_to_sort_bam(sam_file, ref_file, fastq1, fastq2, sample_name,
        lane_name, config_file):
    """Convert SAM file to merged and sorted BAM file.
    """
    lane = lane_name.split("_")[0]
    cl = ["picard_sam_to_bam.py", "--name=%s" % sample_name,
            "--rg=%s" % lane, "--pu=%s" % lane_name,
            config_file, sam_file, ref_file, fastq1]
    if fastq2:
        cl.append(fastq2)
    subprocess.check_call(cl)

def merge_bam_files(bam_files, work_dir, config):
    """Merge multiple BAM files from a sample into a single BAM for processing.
    """
    out_file = os.path.join(work_dir, os.path.basename(bam_files[0]))
    if not os.path.exists(out_file):
        picard = PicardRunner(config["program"]["picard"])
        with utils.curdir_tmpdir() as tmp_dir:
            opts = [("OUTPUT", out_file),
                    ("SORT_ORDER", "coordinate"),
                    ("TMP_DIR", tmp_dir)]
            for b in bam_files:
                opts.append(("INPUT", b))
            picard.run("MergeSamFiles", opts)
    return out_file

def bam_to_wig(bam_file, config, config_file):
    """Provide a BigWig coverage file of the sorted alignments.
    """
    wig_file = "%s.bigwig" % os.path.splitext(bam_file)[0]
    if not os.path.exists(wig_file):
        cl = [config["analysis"]["towig_script"], bam_file, config_file]
        subprocess.check_call(cl)
    return wig_file

def generate_align_summary(bam_file, fastq1, fastq2, sam_ref, config,
        sample_name, config_file, do_sort=False):
    """Run alignment summarizing script to produce a pdf with align details.
    """
    sample_name = " : ".join(sample_name)
    cl = ["align_summary_report.py", "--name=%s" % sample_name,
            config["program"]["picard"], bam_file, sam_ref, fastq1]
    if fastq2:
        cl.append(fastq2)
    bait = config["algorithm"].get("hybrid_bait", "")
    target = config["algorithm"].get("hybrid_target", "")
    if bait and target:
        base_dir = os.path.dirname(os.path.dirname(sam_ref))
        cl.append("--bait=%s" % os.path.join(base_dir, bait))
        cl.append("--target=%s" % os.path.join(base_dir, target))
    if do_sort:
        cl.append("--sort")
    cl.append("--config=%s" % config_file)
    subprocess.check_call(cl)

def recalibrate_quality(sort_bam_file, sam_ref, dbsnp_file, config_file):
    """Recalibrate alignments with GATK and provide pdf summary.
    """
    bam_file = sort_bam_file.replace("-sort.bam", ".bam")
    cl = ["picard_gatk_recalibrate.py", config_file, sam_ref, bam_file]
    if dbsnp_file:
        cl.append(dbsnp_file)
    subprocess.check_call(cl)
    out_files = glob.glob("%s*-gatkrecal.bam" % os.path.splitext(sort_bam_file)[0])
    assert len(out_files) == 1, out_files
    return out_files[0]

def run_genotyper(bam_file, ref_file, dbsnp_file, config_file):
    """Perform SNP genotyping and analysis using GATK.
    """
    cl = ["gatk_genotyper.py", config_file, ref_file, bam_file]
    if dbsnp_file:
        cl.append(dbsnp_file)
    subprocess.check_call(cl)

def variation_effects(vrn_file, genome_build, ref_file, config):
    """Calculate effects of variations, associating them with transcripts.
    """
    snp_eff_dir = config["program"]["snpEff"]
    snp_eff_jar = os.path.join(snp_eff_dir, "snpEff.jar")
    cl = ["variant_effects.py", snp_eff_jar, vrn_file, genome_build]
    target = config["algorithm"].get("hybrid_target", "")
    if target:
        base_dir = os.path.dirname(os.path.dirname(ref_file))
        cl.append(os.path.join(base_dir, target))
    subprocess.check_call(cl)

def get_dbsnp_file(config, sam_ref):
    snp_file = config["algorithm"].get("dbsnp", None)
    if snp_file:
        base_dir = os.path.dirname(os.path.dirname(sam_ref))
        snp_file = os.path.join(base_dir, snp_file)
    return snp_file

def analyze_recalibration(recal_file, fastq1, fastq2):
    """Provide a pdf report of GATK recalibration of scores.
    """
    cl = ["analyze_quality_recal.py", recal_file, fastq1]
    if fastq2:
        cl.append(fastq2)
    subprocess.check_call(cl)

def get_fastq_files(directory, lane, fc_name, bc_name=None):
    """Retrieve fastq files for the given lane, ready to process.
    """
    if bc_name:
        glob_str = "%s_*%s_%s_*txt*" % (lane, fc_name, bc_name)
    else:
        glob_str = "%s_*%s*txt*" % (lane, fc_name)
    files = glob.glob(os.path.join(directory, glob_str))
    files.sort()
    if len(files) > 2 or len(files) == 0:
        raise ValueError("Did not find correct files for %s %s %s %s" %
                (directory, lane, fc_name, files))
    ready_files = []
    for fname in files:
        if fname.endswith(".gz"):
            cl = ["gunzip", fname]
            subprocess.check_call(cl)
            ready_files.append(os.path.splitext(fname)[0])
        else:
            ready_files.append(fname)
    return ready_files[0], (ready_files[1] if len(ready_files) > 1 else None)

def _remap_to_maq(ref_file):
    base_dir = os.path.dirname(os.path.dirname(ref_file))
    name = os.path.basename(ref_file)
    for ext in ["fa", "fasta"]:
        test_file = os.path.join(base_dir, "maq", "%s.%s" % (name, ext))
        if os.path.exists(test_file):
            return test_file
    raise ValueError("Did not find maq file %s" % ref_file)

def get_genome_ref(genome_build, aligner, galaxy_base):
    """Retrieve the reference genome file location from galaxy configuration.
    """
    ref_files = dict(
            bowtie = "bowtie_indices.loc",
            bwa = "bwa_index.loc",
            samtools = "sam_fa_indices.loc",
            maq = "bowtie_indices.loc")
    remap_fns = dict(
            maq = _remap_to_maq
            )
    out_info = []
    for ref_get in [aligner, "samtools"]:
        ref_file = os.path.join(galaxy_base, "tool-data", ref_files[ref_get])
        with open(ref_file) as in_handle:
            for line in in_handle:
                if not line.startswith("#"):
                    parts = line.strip().split()
                    if parts[0] == "index":
                        parts = parts[1:]
                    if parts[0] == genome_build:
                        out_info.append(parts[-1])
                        break
        try:
            out_info[-1] = remap_fns[ref_get](out_info[-1])
        except KeyError:
            pass
        except IndexError:
            raise IndexError("Genome %s not found in %s" % (genome_build,
                ref_file))

    if len(out_info) != 2:
        raise ValueError("Did not find genome reference for %s %s" %
                (genome_build, aligner))
    else:
        return tuple(out_info)

# Output high level summary information for a sequencing run in YAML format
# that can be picked up and loaded into Galaxy.

def write_metrics(run_info, analysis_dir, fc_dir, fc_name, fc_date,
        fastq_dir):
    """Write an output YAML file containing high level sequencing metrics.
    """
    lane_stats, sample_stats, tab_metrics = summary_metrics(run_info,
            analysis_dir, fc_name, fc_date, fastq_dir)
    out_file = os.path.join(analysis_dir, "run_summary.yaml")
    with open(out_file, "w") as out_handle:
        metrics = dict(lanes=lane_stats, samples=sample_stats)
        yaml.dump(metrics, out_handle, default_flow_style=False)
    tab_out_file = os.path.join(fc_dir, "run_summary.tsv")
    with open(tab_out_file, "w") as out_handle:
        writer = csv.writer(out_handle, dialect="excel-tab")
        for info in tab_metrics:
            writer.writerow(info)
    return out_file

def summary_metrics(run_info, analysis_dir, fc_name, fc_date, fastq_dir):
    """Reformat run and analysis statistics into a YAML-ready format.
    """
    tab_out = []
    lane_info = []
    sample_info = []
    for run in run_info["details"]:
        tab_out.append([run["lane"], run.get("researcher", ""),
            run.get("name", ""), run.get("description")])
        base_info = dict(
                researcher = run.get("researcher_id", ""),
                sample = run.get("sample_id", ""),
                lane = run["lane"],
                request = run_info["run_id"])
        cur_lane_info = copy.deepcopy(base_info)
        cur_lane_info["metrics"] = _bustard_stats(run["lane"], fastq_dir,
                fc_date)
        lane_info.append(cur_lane_info)
        for barcode in run.get("multiplex", [None]):
            cur_name = "%s_%s_%s" % (run["lane"], fc_date, fc_name)
            if barcode:
                cur_name = "%s_%s-" % (cur_name, barcode["barcode_id"])
            stats = _metrics_from_stats(_lane_stats(cur_name, analysis_dir))
            if stats:
                cur_run_info = copy.deepcopy(base_info)
                cur_run_info["metrics"] = stats
                cur_run_info["barcode_id"] = str(barcode["barcode_id"]) if barcode else ""
                cur_run_info["barcode_type"] = str(barcode["barcode_type"]) if barcode else ""
                sample_info.append(cur_run_info)
    return lane_info, sample_info, tab_out

def _metrics_from_stats(stats):
    """Remap Broad metrics names to our local names.
    """
    if stats:
        s_to_m = dict(
                AL_MEAN_READ_LENGTH = 'Read length',
                AL_TOTAL_READS = 'Reads',
                AL_PF_READS_ALIGNED = 'Aligned',
                DUP_READ_PAIR_DUPLICATES = 'Pair duplicates'
                )
        metrics = dict()
        for stat_name, metric_name in s_to_m.iteritems():
            metrics[metric_name] = stats[stat_name]
        return metrics

def _bustard_stats(lane_num, fastq_dir, fc_date):
    """Extract statistics about the flow cell from Bustard outputs.
    """
    sum_file = os.path.join(fastq_dir, os.pardir, "BustardSummary.xml")
    #sum_file = os.path.join(fc_dir, "Data", "Intensities", "BaseCalls",
    #        "BustardSummary.xml")
    stats = dict()
    if os.path.exists(sum_file):
        with open(sum_file) as in_handle:
            results = ET.parse(in_handle).getroot().find("TileResultsByLane")
            for lane in results:
                if lane.find("laneNumber").text == str(lane_num):
                    stats = _collect_cluster_stats(lane)
    read_stats = _calc_fastq_stats(fastq_dir, lane_num, fc_date)
    stats.update(read_stats)
    return stats

def _calc_fastq_stats(fastq_dir, lane_num, fc_date):
    """Grab read length from fastq; could provide distribution if non-equal.
    """
    stats = dict()
    fastq_files = glob.glob(os.path.join(fastq_dir, "%s_%s*" % (lane_num,
        fc_date)))
    if len(fastq_files) > 0:
        fastq_file = sorted(fastq_files)[-1]
        with open(fastq_file) as in_handle:
            line = in_handle.readline()
            stats["Read length"] = len(in_handle.readline().strip())
    return stats

def _collect_cluster_stats(lane):
    """Retrieve total counts on cluster statistics.
    """
    stats = {"Clusters" : 0, "Clusters passed": 0}
    for tile in lane.find("Read").findall("Tile"):
        stats["Clusters"] += int(tile.find("clusterCountRaw").text)
        stats["Clusters passed"] += int(tile.find("clusterCountPF").text)
    return stats

def _lane_stats(cur_name, work_dir):
    """Parse metrics information from files in the working directory.
    """
    parser = PicardMetricsParser()
    metrics_files = glob.glob(os.path.join(work_dir, "%s*metrics" % cur_name))
    metrics = parser.extract_metrics(metrics_files)
    return metrics

# Utility functions

def _update_config_w_custom(config, lane_info):
    """Update the configuration for this lane if a custom analysis is specified.
    """
    config = copy.deepcopy(config)
    custom = config["custom_algorithms"].get(lane_info.get("analysis", None),
            None)
    if custom:
        for key, val in custom.iteritems():
            config["algorithm"][key] = val
    return config

if __name__ == "__main__":
    parser = OptionParser()
    (options, args) = parser.parse_args()
    if len(args) < 2:
        print "Incorrect arguments"
        print __doc__
        sys.exit()
    kwargs = dict()
    main(*args, **kwargs)<|MERGE_RESOLUTION|>--- conflicted
+++ resolved
@@ -33,6 +33,7 @@
 from optparse import OptionParser
 from multiprocessing import Pool
 import xml.etree.ElementTree as ET
+import StringIO
 
 import yaml
 
@@ -105,28 +106,6 @@
     for mname, msample, fastq1, fastq2 in split_by_barcode(full_fastq1,
             full_fastq2, multiplex, lane_name, config):
         mlane_name = "%s_%s" % (lane_name, mname) if mname else lane_name
-<<<<<<< HEAD
-        msample_name = ("%s---%s" % (sample_name, msample) if msample
-                        else sample_name)
-        base_bam, sort_bam = do_alignment(fastq1, fastq2, align_ref, sam_ref,
-                mlane_name, msample_name, config, config_file)
-        bam_to_wig(sort_bam, config, config_file)
-        if config["algorithm"]["recalibrate"]:
-            print info['lane'], "Recalibrating with GATK"
-            dbsnp_file = get_dbsnp_file(config, sam_ref)
-            gatk_bam = recalibrate_quality(base_bam, sam_ref,
-                    dbsnp_file, config["program"]["picard"])
-            print info['lane'], "Analyzing recalibration"
-            analyze_recalibration(gatk_bam, fastq1, fastq2)
-            if config["algorithm"]["snpcall"]:
-                print info['lane'], "Providing SNP genotyping with GATK"
-                run_genotyper(gatk_bam, sam_ref, dbsnp_file, config_file)
-        print info['lane'], "Generating summary files"
-        generate_align_summary(sort_bam, fastq1, fastq2, sam_ref,
-                config, msample_name, config_file)
-
-def _process_wrapper(args):
-=======
         if msample is None:
             msample = "%s---%s" % (sample_name, mname)
         do_alignment(fastq1, fastq2, align_ref, sam_ref, mlane_name,
@@ -181,7 +160,6 @@
         return out1, out2
 
 def _process_lane_wrapper(args):
->>>>>>> 116b0839
     try:
         return process_lane(*args)
     except KeyboardInterrupt:
@@ -465,6 +443,21 @@
     if dbsnp_file:
         cl.append(dbsnp_file)
     subprocess.check_call(cl)
+    base, ext = os.path.splitext(bam_file)
+    return glob.glob("%s*snp-filter.vcf" % base)[0]
+
+def eval_genotyper(vrn_file, ref_file, dbsnp_file, config):
+    """Evaluate variant genotyping, producing a JSON metrics file with values.
+    """
+    metrics_file = "%s.eval_metrics" % vrn_file
+    cl = ["gatk_variant_eval.py", config["program"]["picard"], vrn_file,
+          ref_file, dbsnp_file]
+    target = config["algorithm"].get("hybrid_target", "")
+    if target:
+        base_dir = os.path.dirname(os.path.dirname(ref_file))
+        cl.append(os.path.join(base_dir, target))
+    with open(metrics_file, "w") as out_handle:
+        subprocess.check_call(cl, stdout=out_handle)
 
 def variation_effects(vrn_file, genome_build, ref_file, config):
     """Calculate effects of variations, associating them with transcripts.
