--- conflicted
+++ resolved
@@ -50,10 +50,7 @@
     """
     run alignment using Tophat v2
     """
-<<<<<<< HEAD
-=======
     # make our own copy of this since we are going to change it
->>>>>>> c60b8744
     options = copy.deepcopy(get_in(config, ("resources", "tophat", "options"),
                                    {}))
     options = _set_quality_flag(options, config)
