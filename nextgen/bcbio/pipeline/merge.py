--- conflicted
+++ resolved
@@ -29,63 +29,6 @@
                         shutil.copyfileobj(in_handle, out_handle)
         return out1, out2
 
-<<<<<<< HEAD
-def _organize_bam_by_lane(align_items):
-    out = {}
-    for a in align_items:
-        out[a["lane"]] = a["out_bam"]
-    return out
-
-def organize_samples(dirs, fc_name, fc_date, run_items, align_items = None):
-    """Organize BAM output files by sample name, handling multiplexing.
-    """
-    if align_items != None:
-        bams_by_lane = _organize_bam_by_lane(align_items)
-    else:
-        bams_by_lane = dict()
-    
-    bams_by_sample = collections.defaultdict(list)
-    sample_info = dict()
-    fastq_by_sample = collections.defaultdict(list)
-    for lane_info in run_items:
-        multiplex = lane_info.get("multiplex", None)
-        
-        if multiplex:
-            mfastq_dir = os.path.join(dirs["work"], "%s_%s_%s_barcode" %
-                    (lane_info["lane"], fc_date, fc_name))
-            for multi in multiplex:
-                name = (lane_info.get("name", ""), lane_info["description"],
-                        multi["name"])
-                base = "%s_%s_%s_%s" % (lane_info["lane"], fc_date, fc_name, multi["barcode_id"])
-                fname = os.path.join(dirs["align"], "%s-sort.bam" % base)
-                has_bam = False
-                if os.path.exists(fname):
-                    has_bam = True
-                    bams_by_sample[name].append(fname)
-                elif bams_by_lane.has_key(base):
-                    has_bam = True
-                    bams_by_sample[name].append(bams_by_lane[base])
-                else:
-                    pass # Not all barcodes may exist; would like a way to check here
-                if has_bam:
-                    sample_info[name] = lane_info
-                    fastq_by_sample[name].append(get_fastq_files(mfastq_dir, lane_info,
-                                                                 fc_name, multi["barcode_id"]))
-        else:
-            name = (lane_info.get("name", ""), lane_info["description"])
-            base = "%s_%s_%s" % (lane_info["lane"], fc_date, fc_name)
-            fname = os.path.join(dirs["align"], "%s-sort.bam" % base)
-            if os.path.exists(fname):
-                bams_by_sample[name].append(fname)
-            elif bams_by_lane.has_key(base):
-                bams_by_sample[name].append(bams_by_lane[base])
-            else:
-                raise ValueError("Did not find BAM files for %s" % lane_info)
-            sample_info[name] = lane_info
-            fastq_by_sample[name].append(get_fastq_files(dirs["fastq"],
-                                                         lane_info, fc_name))
-    return sorted(bams_by_sample.items()), dict(fastq_by_sample), sample_info
-=======
 def organize_samples(items, dirs, config_file):
     """Organize BAM output files by sample name.
     """
@@ -110,7 +53,6 @@
     out.sort(key=_sort_by_lane_barcode)
     out = [[x] for x in out]
     return out
->>>>>>> 4ccf5529
 
 def merge_bam_files(bam_files, work_dir, config):
     """Merge multiple BAM files from a sample into a single BAM for processing.
