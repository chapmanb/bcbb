--- conflicted
+++ resolved
@@ -37,39 +37,8 @@
                         dirs, config))
     return out
 
-<<<<<<< HEAD
-    sample_name = info.get("description", "")
-    if (config["algorithm"].get("include_short_name", True) and
-            info.get("name", "")):
-        sample_name = "%s---%s" % (info.get("name", ""), sample_name)
-    genome_build = info.get("genome_build", None)
-    multiplex = info.get("multiplex", None)
-
-    log.info("Processing sample: %s; lane %s; reference genome %s; " \
-             "researcher %s; analysis method %s" %
-             (sample_name, info["lane"], genome_build,
-              info.get("researcher", ""), info.get("analysis", "")))
-    if multiplex:
-        log.debug("Sample %s is multiplexed as: %s" % (sample_name, multiplex))
-
-    full_fastq1, full_fastq2 = get_fastq_files(dirs["fastq"], info, fc_name)
-    lane_name = "%s_%s_%s" % (info['lane'], fc_date, fc_name)
-    lane_items = []
-    for mname, msample, fastq1, fastq2 in split_by_barcode(full_fastq1,
-            full_fastq2, multiplex, lane_name, dirs, config):
-        mlane_name = "%s_%s" % (lane_name, mname) if mname else lane_name
-        if msample is None:
-            msample = "%s---%s" % (sample_name, mname)
-        lane_items.append((fastq1, fastq2, genome_build, mlane_name, msample,
-                           dirs, config))
-     
-    return lane_items
-
-def process_alignment(fastq1, fastq2, genome_build, lane_name, sample, dirs, config):
-=======
 def process_alignment(fastq1, fastq2, info, lane_name, lane_desc,
                       dirs, config):
->>>>>>> 4ccf5529
     """Do an alignment of fastq files, preparing a sorted BAM output file.
     """
     aligner = config["algorithm"].get("aligner", None)
