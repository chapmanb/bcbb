"""Converts Illumina SampleSheet CSV files to the run_info.yaml input file.

This allows running the analysis pipeline without Galaxy, using CSV input
files from Illumina SampleSheet or Genesifter.
"""
import os
import sys
import csv
import itertools
import difflib
import glob

import yaml

from bcbio.solexa.flowcell import (get_flowcell_info)
from bcbio.picard import utils

def _organize_lanes(info_iter, barcode_ids):
    """Organize flat lane information into nested YAML structure.
    """
    all_lanes = []
<<<<<<< HEAD
    for (fcid, lane, sampleref), info in itertools.groupby(info_iter, lambda x: (x[0], x[1], x[1])):
        cur_lane = dict(lane=lane, fc_id=fcid, genome_build=sampleref, analysis="Standard")
=======
    for (fcid, lane), info in itertools.groupby(info_iter, lambda x: (x[0], x[1])):
>>>>>>> 6e4dad0f
        info = list(info)
        # Wetlab should change samplesheet columns according to illumina
        #cur_lane = dict(lane=lane, genome_build=info[0][3], analysis="Standard")
        cur_lane = dict(flowcell_id=fcid, lane=lane, genome_build="hg19", analysis="Standard")
        if len(info) == 1: # non-barcoded sample
            cur_lane["description"] = info[0][1]
        else: # barcoded sample
            cur_lane["description"] = "Barcoded lane %s by %s" % (lane, info[0][3])
            multiplex = []
            for (_, _, sample_id, _, bc_seq) in info:
                bc_type, bc_id = barcode_ids[bc_seq]
                multiplex.append(dict(barcode_type=bc_type,
                                      barcode_id=bc_id,
                                      sequence=bc_seq,
                                      name=sample_id))
            cur_lane["multiplex"] = multiplex
        all_lanes.append(cur_lane)
    return all_lanes

def _generate_barcode_ids(info_iter):
    """Create unique barcode IDs assigned to sequences
    """
    bc_type = "SampleSheet"
    barcodes = list(set([x[-1] for x in info_iter]))
    barcodes.sort()
    barcode_ids = {}
    for i, bc in enumerate(barcodes):
        barcode_ids[bc] = (bc_type, i+1)
    return barcode_ids

def _read_input_csv(in_file):
    """Parse useful details from SampleSheet CSV file.
    """
    with open(in_file, "rU") as in_handle:
        reader = csv.reader(in_handle)
        reader.next() # header
        for line in reader:
            if line: # empty lines
                (fc_id, lane, sample_id, genome, barcode) = line[:5]
                yield fc_id, lane, sample_id, genome, barcode
            
def _get_flowcell_id(in_file):
    """Retrieve the unique flowcell id represented in the SampleSheet.
    """
    fc_id = set([x[0] for x in _read_input_csv(in_file)])
    if len(fc_id) > 1:
        raise ValueError("There is more than one FCID in the samplesheet file: %s" % in_file)
    else:
        return fc_id

def csv2yaml(in_file, out_file=None):
    """Convert a CSV SampleSheet to YAML run_info format.
    """
    if out_file is None:
        out_file = "%s.yaml" % os.path.splitext(in_file)[0]
    barcode_ids = _generate_barcode_ids(_read_input_csv(in_file))
    lanes = _organize_lanes(_read_input_csv(in_file), barcode_ids)
    with open(out_file, "w") as out_handle:
        out_handle.write(yaml.dump(lanes, default_flow_style=False))
    return out_file

def run_has_samplesheet(fc_dir, config):
    """Checks if there's a suitable SampleSheet.csv present for the run
    """
    fc_name, _ = get_flowcell_info(fc_dir)
    sheet_dirs = config.get("samplesheet_directories", [])
    fcid_sheet = {}
    for ss_dir in (s for s in sheet_dirs if os.path.exists(s)):
        with utils.chdir(ss_dir):
            for ss in glob.glob("*.csv"):
                fc_ids = _get_flowcell_id(ss)
                for fcid in fc_ids:
                    if fcid:
                        fcid_sheet[fcid] = os.path.join(ss_dir, ss)
    # difflib handles human errors while entering data on the SampleSheet.
    # Only one best candidate is returned (if any). 0.85 cutoff allows for
    # maximum of 2 mismatches in fcid

    potential_fcids = difflib.get_close_matches(fc_name, fcid_sheet.keys(), 1, 0.85)
    if len(potential_fcids) > 0 and fcid_sheet.has_key(potential_fcids[0]):
        return fcid_sheet[potential_fcids[0]]
    else:
        return None<|MERGE_RESOLUTION|>--- conflicted
+++ resolved
@@ -19,12 +19,8 @@
     """Organize flat lane information into nested YAML structure.
     """
     all_lanes = []
-<<<<<<< HEAD
     for (fcid, lane, sampleref), info in itertools.groupby(info_iter, lambda x: (x[0], x[1], x[1])):
         cur_lane = dict(lane=lane, fc_id=fcid, genome_build=sampleref, analysis="Standard")
-=======
-    for (fcid, lane), info in itertools.groupby(info_iter, lambda x: (x[0], x[1])):
->>>>>>> 6e4dad0f
         info = list(info)
         # Wetlab should change samplesheet columns according to illumina
         #cur_lane = dict(lane=lane, genome_build=info[0][3], analysis="Standard")
